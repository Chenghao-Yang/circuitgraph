--- conflicted
+++ resolved
@@ -17,7 +17,7 @@
     """Defines a representation of a sequential element for reading/writing
     sequential circuits."""
 
-    def __init__(self, name, type, io, code_def):
+    def __init__(self, name, seq_type, io, code_def):
         """
         Parameters
         ----------
@@ -33,7 +33,7 @@
                 to verilog
         """
         self.name = name
-        self.type = type
+        self.seq_type = seq_type
         self.io = io
         self.code_def = code_def
 
@@ -41,7 +41,7 @@
 default_seq_types = [
     SequentialElement(
         name="fflopd",
-        type="ff",
+        seq_type="ff",
         io={"d": "D", "q": "Q", "clk": "CK"},
         code_def="module fflopd(CK, D, Q);\n"
         "  input CK, D;\n"
@@ -61,7 +61,7 @@
     ),
     SequentialElement(
         name="latchdrs",
-        type="lat",
+        seq_type="lat",
         io={"d": "D", "q": "Q", "clk": "ENA", "r": "R", "s": "S"},
         code_def="",
     ),
@@ -73,7 +73,7 @@
     # reset that always resets to 0
     SequentialElement(
         name="CDN_flop",
-        type="ff",
+        seq_type="ff",
         io={"d": "d", "q": "q", "clk": "clk", "r": "srl"},
         code_def="module CDN_flop(clk, d, srl, q);\n"
         "  input clk, d, srl;\n"
@@ -212,7 +212,6 @@
         seq_types = default_seq_types
 
     c = Circuit(name=name)
-<<<<<<< HEAD
     with tempfile.TemporaryDirectory(prefix="circuitgraph") as d:
         codeparser = VerilogParser(outputdir=d, debug=False)
         ast = codeparser.parse(verilog, debug=False)
@@ -311,63 +310,6 @@
                         "circuitgraph cannot parse concatenations "
                         f"(line {child.right.var.lineno})"
                     )
-=======
-
-    # get inputs
-    in_regex = r"input\s(.+?);"
-    for net_str in re.findall(in_regex, module, re.DOTALL):
-        nets = net_str.replace(" ", "").replace("\n", "").replace("\t", "").split(",")
-        for n in nets:
-            c.add(n, "input")
-
-    # handle gates
-    regex = r"(buf|or|nor|and|nand|not|xor|xnor)\s+\S+\s*\((.+?)\);"
-    for gate, net_str in re.findall(regex, module, re.DOTALL):
-        # parse all nets
-        nets = net_str.replace(" ", "").replace("\n", "").replace("\t", "").split(",")
-        c.add(nets[0], gate, fanin=nets[1:])
-
-    # handle seq
-    for st in seq_types:
-        # find matching insts
-        regex = rf"{st.name}\s+[^\s(]+\s*\((.+?)\);"
-        for io in re.findall(regex, module, re.DOTALL):
-            # find matching pins
-            pins = {}
-            for typ, name in st.io.items():
-                regex = rf".{name}\s*\((.+?)\)"
-                n = re.findall(regex, io, re.DOTALL)[0]
-                pins[typ] = n
-            if pins.get("d") == None:
-                print(pins)
-            c.add(
-                pins.get("q", None),
-                st.type,
-                fanin=pins.get("d", None),
-                clk=pins.get("clk", None),
-                r=pins.get("r", None),
-                s=pins.get("s", None),
-            )
-
-    # handle assign statements (with help from pyeda)
-    assign_regex = r"assign\s+(.+?)\s*=\s*(.+?);"
-    for dest, expr in re.findall(assign_regex, module, re.DOTALL):
-        c.add(dest, "buf", fanin=parse_ast(boolexpr.parse(expr), c))
-
-    # get outputs
-    out_regex = r"output\s(.+?);"
-    for net_str in re.findall(out_regex, module, re.DOTALL):
-        nets = net_str.replace(" ", "").replace("\n", "").replace("\t", "").split(",")
-        c.set_output(nets)
-
-    # assign constant types
-    for n in c:
-        if "type" not in c.graph.nodes[n]:
-            if n == "1'b0":
-                c.add(n, "0")
-            elif n == "1'b1":
-                c.add(n, "1")
->>>>>>> a95ed169
             else:
                 raise ValueError(
                     "circuitgraph cannot parse statements of type "
@@ -478,14 +420,8 @@
         if c.type(n) in ["xor", "xnor", "buf", "not", "nor", "or", "and", "nand"]:
             fanin = ",".join(p for p in c.fanin(n))
             insts.append(f"{c.type(n)} g_{n} ({n},{fanin})")
-<<<<<<< HEAD
             wires.append(n)
         elif c.type(n) in ["1'b0", "1'b1"]:
-=======
-            if not c.output(n):
-                wires.append(n)
-        elif c.type(n) in ["0", "1"]:
->>>>>>> a95ed169
             insts.append(f"assign {n} = 1'b{c.type(n)}")
         elif c.type(n) in ["input"]:
             inputs.append(n)
@@ -494,7 +430,7 @@
 
             # get template
             for s in seq_types:
-                if s.type == c.type(n):
+                if s.seq_type == c.type(n):
                     seq = s
                     defs.add(s.code_def)
                     break
@@ -514,11 +450,7 @@
                 clk = c.clk(n)
                 io.append(f".{seq.io['clk']}({clk})")
             io.append(f".{seq.io['q']}({n})")
-<<<<<<< HEAD
-            insts.append(f"{s.name} g_{n} ({','.join(io)})")
-=======
             insts.append(f"{seq.name} g_{n} ({','.join(io)})")
->>>>>>> a95ed169
 
         else:
             print(f"unknown gate type: {c.type(n)}")
